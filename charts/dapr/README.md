# Introduction

This chart deploys the Dapr control plane system services on a Kubernetes cluster using the Helm package manager.

## Chart Details

This chart installs Dapr via "child-charts":

* Dapr Component and Configuration Kubernetes CRDs
* Dapr Operator
* Dapr Sidecar injector
* Dapr Sentry
* Dapr Placement
* Dapr Dashboard

## Prerequisites

* Kubernetes cluster with RBAC (Role-Based Access Control) enabled is required
* Helm 3.4.0 or newer

## Resources Required
The chart deploys pods that consume minimum resources as specified in the resources configuration parameter.

## Install the Chart

Ensure Helm is initialized in your Kubernetes cluster.

For more details on initializing Helm, [read the Helm docs](https://helm.sh/docs/)

1. Add dapr.github.io as an helm repo
    ```
    helm repo add dapr https://dapr.github.io/helm-charts/
    helm repo update
    ```

2. Install the Dapr chart on your cluster in the dapr-system namespace:
    ```
    helm install dapr dapr/dapr --namespace dapr-system --wait
    ```

## Verify installation

Once the chart is installed, verify the Dapr control plane system service pods are running in the `dapr-system` namespace:
```
kubectl get pods --namespace dapr-system
```

## Uninstall the Chart

To uninstall/delete the `dapr` release:
```
helm uninstall dapr -n dapr-system
```

## Upgrade the charts

Follow the upgrade HowTo instructions in [Upgrading Dapr with Helm](https://docs.dapr.io/operations/hosting/kubernetes/kubernetes-production/#upgrading-dapr-with-helm).


## Resource configuration
By default, all deployments are configured with blank `resources` attributes, which means that pods will consume as much cpu and memory as they want. This is probably fine for a local development or a non-production setup, but for production you should configure them. Consult Dapr docs and [Kubernetes docs](https://kubernetes.io/docs/concepts/configuration/manage-resources-containers/) for guidance on setting these values.

For example, in order to configure the `memory.requests` setting for the `dapr-operator` deployment, configure a values.yml file with the following:
```yaml
dapr_operator:
  resources:
    requests:
      memory: 200Mi
```

## Configuration

The Helm chart has the follow configuration options that can be supplied:

### Global options:
| Parameter                                 | Description                                                             | Default                 |
|-------------------------------------------|-------------------------------------------------------------------------|-------------------------|
| `global.registry`                         | Docker image registry                                                   | `docker.io/daprio`      |
<<<<<<< HEAD
| `global.tag`                              | Docker image version tag                                                | `1.4.0-rc.3`            |
=======
| `global.tag`                              | Docker image version tag                                                | `1.4.3`            |
>>>>>>> 4f200b3d
| `global.logAsJson`                        | Json log format for control plane services                              | `false`                 |
| `global.imagePullPolicy`                  | Global Control plane service imagePullPolicy                            | `IfNotPresent`          |
| `global.imagePullSecrets`                 | Control plane service images pull secrets for docker registry            | `""`                   |
| `global.ha.enabled`                       | Highly Availability mode enabled for control plane, except for placement service | `false`        |
| `global.ha.replicaCount`                  | Number of replicas of control plane services in Highly Availability mode  | `3`                   |
| `global.ha.disruption.minimumAvailable`   | Minimum amount of available instances for control plane. This can either be effective count or %. | ``             |
| `global.ha.disruption.maximumUnavailable`   | Maximum amount of instances that are allowed to be unavailable for control plane. This can either be effective count or %. | `25%`             |
| `global.prometheus.enabled`               | Prometheus metrics enablement for control plane services                | `true`                  |
| `global.prometheus.port`                  | Prometheus scrape http endpoint port                                    | `9090`                  |
| `global.mtls.enabled`                     | Mutual TLS enablement                                                   | `true`                  |
| `global.mtls.workloadCertTTL`             | TTL for workload cert                                                   | `24h`                   |
| `global.mtls.allowedClockSkew`            | Allowed clock skew for workload cert rotation                           | `15m`                   |
| `global.dnsSuffix`                        | Kuberentes DNS suffix                                                   | `.cluster.local`        |
| `global.daprControlPlaneOs`               | Operating System for Dapr control plane                                 | `linux`                 |
| `global.daprControlPlaneArch`             | CPU Architecture for Dapr control plane                                 | `amd64`                 |
| `global.nodeSelector`                     | Pods will be scheduled onto a node node whose labels match the nodeSelector | `{}`                 |
| `global.tolerations`                     | Pods will be allowed to schedule onto a node whose taints match the tolerations | `{}`                 |
| `global.labels`                           | Custom pod levels                                                       | `{}`                 |

### Dapr Dashboard options:
| Parameter                                 | Description                                                             | Default                 |
|-------------------------------------------|-------------------------------------------------------------------------|-------------------------|
| `dapr_dashboard.replicaCount`             | Number of replicas                                 | `1`                     |
| `dapr_dashboard.logLevel`                 | service Log level                                        | `info`                  |
| `dapr_dashboard.image.registry`           | docker registry                                          | `docker.io/daprio`      |
| `dapr_dashboard.image.imagePullSecrets`   | docker images pull secrets for docker registry           | `docker.io/daprio`      |
| `dapr_dashboard.image.name`               | docker image name                                        | `dashboard`             |
| `dapr_dashboard.image.tag`                | docker image tag                                         | `"0.6.0"`               |
| `dapr_dashboard.serviceType`              | Type of [Kubernetes service](https://kubernetes.io/docs/concepts/services-networking/service/#publishing-services-service-types) to use for the Dapr Dashboard service | `ClusterIP` |
| `dapr_dashboard.runAsNonRoot`             | Boolean value for `securityContext.runAsNonRoot`. You may have to set this to `false` when running in Minikube | `true` |
| `dapr_dashboard.resources`                | Value of `resources` attribute. Can be used to set memory/cpu resources/limits. See the section "Resource configuration" above. Defaults to empty | `{}` |

### Dapr Operator options:
| Parameter                                 | Description                                                             | Default                 |
|-------------------------------------------|-------------------------------------------------------------------------|-------------------------|
| `dapr_operator.replicaCount`              | Number of replicas                                                      | `1`                     |
| `dapr_operator.logLevel`                  | Log level                                                               | `info`                  |
| `dapr_operator.image.name`                | Docker image name (`global.registry/dapr_operator.image.name`)          | `dapr`                  |
| `dapr_operator.runAsNonRoot`              | Boolean value for `securityContext.runAsNonRoot`. You may have to set this to `false` when running in Minikube | `true` |
| `dapr_operator.resources`                 | Value of `resources` attribute. Can be used to set memory/cpu resources/limits. See the section "Resource configuration" above. Defaults to empty | `{}` |
| `dapr_operator.debug.enabled`             | Boolean value for enabling debug mode | `{}` |

### Dapr Placement options:
| Parameter                                 | Description                                                             | Default                 |
|-------------------------------------------|-------------------------------------------------------------------------|-------------------------|
| `dapr_placement.replicaCount`             | Number of replicas                                                      | `1`                     |
| `dapr_placement.replicationFactor`        | Number of consistent hashing virtual node | `100`   |
| `dapr_placement.logLevel`                 | Service Log level                                                       | `info`                  |
| `dapr_placement.image.name`               | Service docker image name (`global.registry/dapr_placement.image.name`) | `dapr`   |
| `dapr_placement.cluster.forceInMemoryLog` | Use in-memeory log store and disable volume attach when `global.ha.enabled` is true | `false`   |
| `dapr_placement.cluster.logStorePath`     | Mount path for persistent volume for log store in unix-like system when `global.ha.enabled` is true | `/var/run/dapr/raft-log`   |
| `dapr_placement.cluster.logStoreWinPath`  | Mount path for persistent volume for log store in windows when `global.ha.enabled` is true | `C:\\raft-log`   |
| `dapr_placement.volumeclaims.storageSize` | Attached volume size | `1Gi`   |
| `dapr_placement.volumeclaims.storageClassName` | storage class name |    |
| `dapr_placement.runAsNonRoot`             | Boolean value for `securityContext.runAsNonRoot`. Does not apply unless `forceInMemoryLog` is set to `true`. You may have to set this to `false` when running in Minikube | `false` |
| `dapr_placement.resources`                | Value of `resources` attribute. Can be used to set memory/cpu resources/limits. See the section "Resource configuration" above. Defaults to empty | `{}` |
| `dapr_placement.debug.enabled`            | Boolean value for enabling debug mode | `{}` |

### Dapr Sentry options:
| Parameter                                 | Description                                                             | Default                 |
|-------------------------------------------|-------------------------------------------------------------------------|-------------------------|
| `dapr_sentry.replicaCount`                | Number of replicas                                                      | `1`                     |
| `dapr_sentry.logLevel`                    | Log level                                                               | `info`                  |
| `dapr_sentry.image.name`                  | Docker image name (`global.registry/dapr_sentry.image.name`)            | `dapr`                  |
| `dapr_sentry.tls.issuer.certPEM`          | Issuer Certificate cert                                                 | `""`                    |
| `dapr_sentry.tls.issuer.keyPEM`           | Issuer Private Key cert                                                 | `""`                    |
| `dapr_sentry.tls.root.certPEM`            | Root Certificate cert                                                   | `""`                    |
| `dapr_sentry.trustDomain`                 | Trust domain (logical group to manage app trust relationship) for access control list | `cluster.local`  |
| `dapr_sentry.runAsNonRoot`                | Boolean value for `securityContext.runAsNonRoot`. You may have to set this to `false` when running in Minikube | `true` |
| `dapr_sentry.resources`                   | Value of `resources` attribute. Can be used to set memory/cpu resources/limits. See the section "Resource configuration" above. Defaults to empty | `{}` |
| `dapr_sentry.debug.enabled`               | Boolean value for enabling debug mode | `{}` |

### Dapr Sidecar Injector options:
| Parameter                                 | Description                                                             | Default                 |
|-------------------------------------------|-------------------------------------------------------------------------|-------------------------|
| `dapr_sidecar_injector.sidecarImagePullPolicy`      | Dapr sidecar image pull policy                                | `IfNotPresent`                     |
| `dapr_sidecar_injector.replicaCount`      | Number of replicas                                                      | `1`                     |
| `dapr_sidecar_injector.logLevel`          | Log level                                                               | `info`                  |
| `dapr_sidecar_injector.image.name`        | Docker image name for Dapr runtime sidecar to inject into an application (`global.registry/dapr_sidecar_injector.image.name`) | `daprd`|
| `dapr_sidecar_injector.injectorImage.name` | Docker image name for sidecar injector service (`global.registry/dapr_sidecar_injector.injectorImage.name`) | `dapr`|
| `dapr_sidecar_injector.webhookFailurePolicy` | Failure policy for the sidecar injector                              | `Ignore`                |
| `dapr_sidecar_injector.runAsNonRoot`      | Boolean value for `securityContext.runAsNonRoot`. You may have to set this to `false` when running in Minikube | `true` |
| `dapr_sidecar_injector.resources`         | Value of `resources` attribute. Can be used to set memory/cpu resources/limits. See the section "Resource configuration" above. Defaults to empty | `{}` |
| `dapr_sidecar_injector.debug.enabled`     | Boolean value for enabling debug mode | `{}` |
| `dapr_sidecar_injector.kubeClusterDomain` | Domain for this kubernetes cluster. If not set, will auto-detect the cluster domain through the `/etc/resolv.conf` file `search domains` content. | `cluster.local` |






## Example of highly available configuration of the control plane

This command creates three replicas of each control plane pod for an HA deployment (with the exception of the Placement pod) in the dapr-system namespace:

```
helm install dapr dapr/dapr --namespace dapr-system --set global.ha.enabled=true --wait
```

## Example of installing edge version of Dapr

This command deploys the latest `edge` version of Dapr to `dapr-system` namespace. This is useful if you want to deploy the latest version of Dapr to test a feature or some capability in your Kubernetes cluster.

```
helm install dapr dapr/dapr --namespace dapr-system --set-string global.tag=edge --wait
```

## Example of installing dapr on Minikube
Configure a values file with these options:
```yaml
dapr_dashboard:
  runAsNonRoot: false
  logLevel: DEBUG
  serviceType: NodePort  # Allows retrieving the dashboard url by running the command "minikube service list"
dapr_placement:
  runAsNonRoot: false
  logLevel: DEBUG
dapr_operator:
  runAsNonRoot: false
  logLevel: DEBUG
dapr_sentry:
  runAsNonRoot: false
  logLevel: DEBUG
dapr_sidecar_injector:
  runAsNonRoot: false
  logLevel: DEBUG
global:
  logAsJson: true
```

Install dapr:
```bash
helm install dapr dapr/dapr --namespace dapr-system --values values.yml --wait
```

## Example of debugging dapr
Rebuild dapr binaries and docker images:
```bash
make release GOOS=linux GOARCH=amd64 DEBUG=1
export DAPR_TAG=dev
export DAPR_REGISTRY=<your docker.io id>
docker login
make docker-push DEBUG=1
```
Take dapr_operator as an example, configure the corresponding `debug.enabled` option in a value file:
```yaml
global:
   registry: docker.io/<your docker.io id>
   tag: "dev-linux-amd64"
dapr_operator:
  debug:
    enabled: true
```

Step into dapr project, and install dapr:
```bash
helm install dapr charts/dapr --namespace dapr-system --values values.yml --wait
```

Find the target dapr-operator pod:
```bash
kubectl get pods -n dapr-system -o wide
```

Port forward the debugging port so that it's visible to your IDE:
```bash
kubectl port-forward dapr-operator-5c99475ffc-m9z9f 40000:40000 -n dapr-system
```
## Example of using nodeSelector option
```
helm install dapr dapr/dapr --namespace dapr-system --set global.nodeSelector.myLabel=myValue --wait
```<|MERGE_RESOLUTION|>--- conflicted
+++ resolved
@@ -76,11 +76,7 @@
 | Parameter                                 | Description                                                             | Default                 |
 |-------------------------------------------|-------------------------------------------------------------------------|-------------------------|
 | `global.registry`                         | Docker image registry                                                   | `docker.io/daprio`      |
-<<<<<<< HEAD
-| `global.tag`                              | Docker image version tag                                                | `1.4.0-rc.3`            |
-=======
 | `global.tag`                              | Docker image version tag                                                | `1.4.3`            |
->>>>>>> 4f200b3d
 | `global.logAsJson`                        | Json log format for control plane services                              | `false`                 |
 | `global.imagePullPolicy`                  | Global Control plane service imagePullPolicy                            | `IfNotPresent`          |
 | `global.imagePullSecrets`                 | Control plane service images pull secrets for docker registry            | `""`                   |
