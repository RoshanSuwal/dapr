--- conflicted
+++ resolved
@@ -628,19 +628,17 @@
 }
 
 func (a *DaprRuntime) buildHTTPPipelineForSpec(spec config.PipelineSpec, targetPipeline string) (pipeline httpMiddleware.Pipeline, err error) {
-<<<<<<< HEAD
 	pipeline.Handlers = make([]func(next nethttp.Handler) nethttp.Handler, 0, len(spec.Handlers))
 	for i := 0; i < len(spec.Handlers); i++ {
 		middlewareSpec := spec.Handlers[i]
 		component, exists := a.compStore.GetComponent(middlewareSpec.Type, middlewareSpec.Name)
 		if !exists {
 			// Log the error but continue with initializing the pipeline
-			log.Error("couldn't find middleware component defined in configuration with name %s and type %s/%s",
-				middlewareSpec.Name, middlewareSpec.Type, middlewareSpec.Version)
+			log.Error("couldn't find middleware component defined in configuration with name %s", middlewareSpec.LogName())
 			continue
 		}
-		md := middleware.Metadata{Base: a.toBaseMetadata(component)}
-		handler, err := a.httpMiddlewareRegistry.Create(middlewareSpec.Type, middlewareSpec.Version, md, middlewareSpec.LogName())
+		md := middleware.Metadata{Base: a.meta.ToBaseMetadata(component)}
+		handler, err := a.runtimeConfig.registry.HTTPMiddlewares().Create(middlewareSpec.Type, middlewareSpec.Version, md, middlewareSpec.LogName())
 		if err != nil {
 			e := fmt.Sprintf("process component %s error: %s", component.Name, err.Error())
 			if !component.Spec.IgnoreErrors {
@@ -649,32 +647,6 @@
 				log.Fatal(e)
 				// This error is only caught by tests, since during normal execution we panic
 				return pipeline, errors.New("dapr panicked")
-=======
-	if a.globalConfig != nil {
-		pipeline.Handlers = make([]func(next nethttp.Handler) nethttp.Handler, 0, len(spec.Handlers))
-		for i := 0; i < len(spec.Handlers); i++ {
-			middlewareSpec := spec.Handlers[i]
-			component, exists := a.compStore.GetComponent(middlewareSpec.Type, middlewareSpec.Name)
-			if !exists {
-				// Log the error but continue with initializing the pipeline
-				log.Error("couldn't find middleware component defined in configuration with name %s and type %s",
-					middlewareSpec.Name, middlewareSpec.LogName())
-				continue
-			}
-			md := middleware.Metadata{Base: a.meta.ToBaseMetadata(component)}
-			handler, err := a.runtimeConfig.registry.HTTPMiddlewares().Create(middlewareSpec.Type, middlewareSpec.Version, md, middlewareSpec.LogName())
-			if err != nil {
-				e := fmt.Sprintf("process component %s error: %s", component.Name, err.Error())
-				if !component.Spec.IgnoreErrors {
-					log.Warn("error processing middleware component, daprd process will exit gracefully")
-					a.Shutdown(a.runtimeConfig.gracefulShutdownDuration)
-					log.Fatal(e)
-					// This error is only caught by tests, since during normal execution we panic
-					return pipeline, errors.New("dapr panicked")
-				}
-				log.Error(e)
-				continue
->>>>>>> c98abfc5
 			}
 			log.Error(e)
 			continue
